package com.google.code.externalsorting.csv;

import java.io.BufferedReader;
import java.io.BufferedWriter;
import java.io.File;
import java.io.FileInputStream;
import java.io.FileOutputStream;
import java.io.IOException;
import java.io.InputStream;
import java.io.InputStreamReader;
import java.io.OutputStreamWriter;
import java.io.Writer;
import java.util.ArrayList;
import java.util.Collections;
import java.util.Comparator;
import java.util.List;
import java.util.PriorityQueue;
import java.util.concurrent.atomic.AtomicLong;
import java.util.logging.Level;
import java.util.logging.Logger;

import org.apache.commons.csv.CSVFormat;
import org.apache.commons.csv.CSVParser;
import org.apache.commons.csv.CSVPrinter;
import org.apache.commons.csv.CSVRecord;

public class CsvExternalSort {

	private static final Logger LOG = Logger.getLogger(CsvExternalSort.class.getName());

	private CsvExternalSort() {
		throw new UnsupportedOperationException("Unable to instantiate utility class");
	}

	/**
	 * This method calls the garbage collector and then returns the free memory.
	 * This avoids problems with applications where the GC hasn't reclaimed memory
	 * and reports no available memory.
	 * 
	 * @return available memory
	 */
	public static long estimateAvailableMemory() {
		System.gc();
		return Runtime.getRuntime().freeMemory();
	}

	/**
	 * we divide the file into small blocks. If the blocks are too small, we shall
	 * create too many temporary files. If they are too big, we shall be using too
	 * much memory.
	 * 
	 * @param sizeoffile  how much data (in bytes) can we expect
	 * @param maxtmpfiles how many temporary files can we create (e.g., 1024)
	 * @param maxMemory   Maximum memory to use (in bytes)
	 * @return the estimate
	 */
	public static long estimateBestSizeOfBlocks(final long sizeoffile, final int maxtmpfiles, final long maxMemory) {
		// we don't want to open up much more than maxtmpfiles temporary
		// files, better run
		// out of memory first.
		long blocksize = sizeoffile / maxtmpfiles + (sizeoffile % maxtmpfiles == 0 ? 0 : 1);

		// on the other hand, we don't want to create many temporary
		// files
		// for naught. If blocksize is smaller than half the free
		// memory, grow it.
		if (blocksize < maxMemory / 6) {
			blocksize = maxMemory / 6;
		}
		return blocksize;
	}

<<<<<<< HEAD
	public static int mergeSortedFiles(BufferedWriter fbw, final CsvSortOptions sortOptions,
			ArrayList<CSVRecordBuffer> bfbs) throws IOException, ClassNotFoundException {
=======
	public static int mergeSortedFiles(BufferedWriter fbw, final Comparator<CSVRecord> cmp, boolean distinct,
			ArrayList<CSVRecordBuffer> bfbs, CSVFormat format) throws IOException, ClassNotFoundException {
>>>>>>> 80a3557d
		PriorityQueue<CSVRecordBuffer> pq = new PriorityQueue<CSVRecordBuffer>(11, new Comparator<CSVRecordBuffer>() {
			@Override
			public int compare(CSVRecordBuffer i, CSVRecordBuffer j) {
				return sortOptions.getComparator().compare(i.peek(), j.peek());
			}
		});
		for (CSVRecordBuffer bfb : bfbs)
			if (!bfb.empty())
				pq.add(bfb);
		int rowcounter = 0;
		CSVPrinter printer = new CSVPrinter(fbw, format);
		CSVRecord lastLine = null;
		try {
			while (pq.size() > 0) {
				CSVRecordBuffer bfb = pq.poll();
				CSVRecord r = bfb.pop();
				// Skip duplicate lines
				if (sortOptions.isDistinct() && checkDuplicateLine(r, lastLine)) {
				} else {
					printer.printRecord(r);
					lastLine = r;
				}
				++rowcounter;
				if (bfb.empty()) {
					bfb.close();
				} else {
					pq.add(bfb); // add it back
				}
			}
		} finally {
			printer.close();
			fbw.close();
			for (CSVRecordBuffer bfb : pq)
				bfb.close();
		}
		return rowcounter;

	}

<<<<<<< HEAD
	public static int mergeSortedFiles(List<File> files, File outputfile, final CsvSortOptions sortOptions, boolean append) throws IOException, ClassNotFoundException {
=======
	public static int mergeSortedFiles(List<File> files, File outputfile, final Comparator<CSVRecord> cmp, Charset cs,
			boolean distinct, boolean append, CSVFormat format) throws IOException, ClassNotFoundException {
>>>>>>> 80a3557d

		ArrayList<CSVRecordBuffer> bfbs = new ArrayList<CSVRecordBuffer>();
		for (File f : files) {
			InputStream in = new FileInputStream(f);
<<<<<<< HEAD
			BufferedReader fbr = new BufferedReader(new InputStreamReader(in, sortOptions.getCharset()));
			CSVParser parser = new CSVParser(fbr, CSVFormat.DEFAULT);
			CSVRecordBuffer bfb = new CSVRecordBuffer(parser);
			bfbs.add(bfb);
		}

		BufferedWriter fbw = new BufferedWriter(new OutputStreamWriter(new FileOutputStream(outputfile, append), sortOptions.getCharset()));

		int rowcounter = mergeSortedFiles(fbw, sortOptions, bfbs);
=======
			BufferedReader fbr = new BufferedReader(new InputStreamReader(in, cs));
			CSVParser parser = new CSVParser(fbr, format);
			CSVRecordBuffer bfb = new CSVRecordBuffer(parser);
			bfbs.add(bfb);
		}
		BufferedWriter fbw = new BufferedWriter(new OutputStreamWriter(new FileOutputStream(outputfile, append), cs));

		int rowcounter = mergeSortedFiles(fbw, cmp, distinct, bfbs, format);
>>>>>>> 80a3557d
		for (File f : files) {
			if(!f.delete()) {
				LOG.log(Level.WARNING,String.format("The file %s was not deleted", f.getName()));
			}
		}
		return rowcounter;
	}

<<<<<<< HEAD
	public static List<File> sortInBatch(final BufferedReader fbr,
			final File tmpdirectory, final CsvSortOptions sortOptions) throws IOException {

=======
	public static List<File> sortInBatch(final BufferedReader fbr, final long datalength,
			final Comparator<CSVRecord> cmp, final int maxtmpfiles, long maxMemory, final Charset cs,
			final File tmpdirectory, final boolean distinct, final int numHeader, CSVFormat format) throws IOException {
>>>>>>> 80a3557d
		List<File> files = new ArrayList<File>();
		long blocksize = estimateBestSizeOfBlocks(sortOptions.getDataLength(), sortOptions.getMaxTmpFiles(), sortOptions.getMaxMemory());// in
		// bytes
		AtomicLong currentBlock = new AtomicLong(0);
		List<CSVRecord> tmplist = new ArrayList<CSVRecord>();
<<<<<<< HEAD
		final CSVRecord[] header = new CSVRecord[1];

		try (CSVParser parser = new CSVParser(fbr, CSVFormat.DEFAULT)) {
=======
		try (CSVParser parser = new CSVParser(fbr, format)) {
>>>>>>> 80a3557d
			parser.spliterator().forEachRemaining(e -> {
				if (currentBlock.get() < blocksize) {
					if (e.getRecordNumber() <= sortOptions.getNumHeader()) {
						header[0] = e;
					} else {
						tmplist.add(e);
						currentBlock.addAndGet(SizeEstimator.estimatedSizeOf(e));
					}
				} else {
					try {
<<<<<<< HEAD
						files.add(sortAndSave(tmplist, tmpdirectory, sortOptions, header[0]));
=======
						files.add(sortAndSave(tmplist, cmp, cs, tmpdirectory, distinct, format));
>>>>>>> 80a3557d
					} catch (IOException e1) {
						LOG.log(Level.WARNING,String.format("Error during the sort in batch"),e1);
					}
					tmplist.clear();
					currentBlock.getAndSet(0);
				}

			});
		}
		if (!tmplist.isEmpty()) {
<<<<<<< HEAD
			files.add(sortAndSave(tmplist, tmpdirectory, sortOptions, header[0]));
=======
			files.add(sortAndSave(tmplist, cmp, cs, tmpdirectory, distinct, format));
>>>>>>> 80a3557d
		}

		return files;
	}

<<<<<<< HEAD
	public static File sortAndSave(List<CSVRecord> tmplist, File tmpdirectory, final CsvSortOptions sortOptions, final CSVRecord header) throws IOException {
		Collections.sort(tmplist, sortOptions.getComparator());
=======
	public static File sortAndSave(List<CSVRecord> tmplist, Comparator<CSVRecord> cmp, Charset cs, File tmpdirectory,
			boolean distinct, CSVFormat format) throws IOException {
		Collections.sort(tmplist, cmp);
>>>>>>> 80a3557d
		File newtmpfile = File.createTempFile("sortInBatch", "flatfile", tmpdirectory);
		newtmpfile.deleteOnExit();

		CSVRecord lastLine = null;
<<<<<<< HEAD
		try (Writer writer = new OutputStreamWriter(new FileOutputStream(newtmpfile), sortOptions.getCharset());
			 CSVPrinter printer = new CSVPrinter(new BufferedWriter(writer), CSVFormat.DEFAULT);
=======
		try (Writer writer = new OutputStreamWriter(new FileOutputStream(newtmpfile), cs);
			 CSVPrinter printer = new CSVPrinter(new BufferedWriter(writer), format);
>>>>>>> 80a3557d
		){
			if (!sortOptions.isSkipHeader() && (header != null)){
				printer.printRecord(header);
			}

			for (CSVRecord r : tmplist) {
				// Skip duplicate lines
				if (sortOptions.isDistinct() && checkDuplicateLine(r, lastLine)) {
				} else {
					printer.printRecord(r);
					lastLine = r;
				}
			}
		}

		return newtmpfile;
	}

	private static boolean checkDuplicateLine(CSVRecord currentLine, CSVRecord lastLine) {
		if (lastLine == null || currentLine == null) {
			return false;
		}

		for (int i = 0; i < currentLine.size(); i++) {
			if (!currentLine.get(i).equals(lastLine.get(i))) {
				return false;
			}
		}
		return true;
	}

<<<<<<< HEAD
	public static List<File> sortInBatch(File file, File tmpdirectory, final CsvSortOptions sortOptions) throws IOException {
		try(BufferedReader fbr = new BufferedReader(new InputStreamReader(new FileInputStream(file), sortOptions.getCharset()))){
			return sortInBatch(fbr, tmpdirectory, sortOptions);
=======
	public static List<File> sortInBatch(File file, Comparator<CSVRecord> cmp, int maxtmpfiles, Charset cs,
			File tmpdirectory, boolean distinct, int numHeader, CSVFormat format) throws IOException {
		try(BufferedReader fbr = new BufferedReader(new InputStreamReader(new FileInputStream(file), cs))){
			return sortInBatch(fbr, file.length(), cmp, maxtmpfiles, estimateAvailableMemory(), cs, tmpdirectory, distinct,
					numHeader, format);
>>>>>>> 80a3557d
		}
	}

	/**
	 * Default maximal number of temporary files allowed.
	 */
	public static final int DEFAULTMAXTEMPFILES = 1024;

}<|MERGE_RESOLUTION|>--- conflicted
+++ resolved
@@ -70,13 +70,8 @@
 		return blocksize;
 	}
 
-<<<<<<< HEAD
 	public static int mergeSortedFiles(BufferedWriter fbw, final CsvSortOptions sortOptions,
 			ArrayList<CSVRecordBuffer> bfbs) throws IOException, ClassNotFoundException {
-=======
-	public static int mergeSortedFiles(BufferedWriter fbw, final Comparator<CSVRecord> cmp, boolean distinct,
-			ArrayList<CSVRecordBuffer> bfbs, CSVFormat format) throws IOException, ClassNotFoundException {
->>>>>>> 80a3557d
 		PriorityQueue<CSVRecordBuffer> pq = new PriorityQueue<CSVRecordBuffer>(11, new Comparator<CSVRecordBuffer>() {
 			@Override
 			public int compare(CSVRecordBuffer i, CSVRecordBuffer j) {
@@ -116,65 +111,41 @@
 
 	}
 
-<<<<<<< HEAD
 	public static int mergeSortedFiles(List<File> files, File outputfile, final CsvSortOptions sortOptions, boolean append) throws IOException, ClassNotFoundException {
-=======
-	public static int mergeSortedFiles(List<File> files, File outputfile, final Comparator<CSVRecord> cmp, Charset cs,
-			boolean distinct, boolean append, CSVFormat format) throws IOException, ClassNotFoundException {
->>>>>>> 80a3557d
 
 		ArrayList<CSVRecordBuffer> bfbs = new ArrayList<CSVRecordBuffer>();
 		for (File f : files) {
 			InputStream in = new FileInputStream(f);
-<<<<<<< HEAD
 			BufferedReader fbr = new BufferedReader(new InputStreamReader(in, sortOptions.getCharset()));
-			CSVParser parser = new CSVParser(fbr, CSVFormat.DEFAULT);
-			CSVRecordBuffer bfb = new CSVRecordBuffer(parser);
-			bfbs.add(bfb);
-		}
-
-		BufferedWriter fbw = new BufferedWriter(new OutputStreamWriter(new FileOutputStream(outputfile, append), sortOptions.getCharset()));
-
-		int rowcounter = mergeSortedFiles(fbw, sortOptions, bfbs);
-=======
-			BufferedReader fbr = new BufferedReader(new InputStreamReader(in, cs));
 			CSVParser parser = new CSVParser(fbr, format);
 			CSVRecordBuffer bfb = new CSVRecordBuffer(parser);
 			bfbs.add(bfb);
 		}
-		BufferedWriter fbw = new BufferedWriter(new OutputStreamWriter(new FileOutputStream(outputfile, append), cs));
-
-		int rowcounter = mergeSortedFiles(fbw, cmp, distinct, bfbs, format);
->>>>>>> 80a3557d
+
+		BufferedWriter fbw = new BufferedWriter(new OutputStreamWriter(new FileOutputStream(outputfile, append), sortOptions.getCharset()));
+
+		int rowcounter = mergeSortedFiles(fbw, sortOptions, bfbs);
 		for (File f : files) {
 			if(!f.delete()) {
 				LOG.log(Level.WARNING,String.format("The file %s was not deleted", f.getName()));
 			}
 		}
+
 		return rowcounter;
 	}
 
-<<<<<<< HEAD
 	public static List<File> sortInBatch(final BufferedReader fbr,
 			final File tmpdirectory, final CsvSortOptions sortOptions) throws IOException {
 
-=======
-	public static List<File> sortInBatch(final BufferedReader fbr, final long datalength,
-			final Comparator<CSVRecord> cmp, final int maxtmpfiles, long maxMemory, final Charset cs,
-			final File tmpdirectory, final boolean distinct, final int numHeader, CSVFormat format) throws IOException {
->>>>>>> 80a3557d
 		List<File> files = new ArrayList<File>();
 		long blocksize = estimateBestSizeOfBlocks(sortOptions.getDataLength(), sortOptions.getMaxTmpFiles(), sortOptions.getMaxMemory());// in
 		// bytes
 		AtomicLong currentBlock = new AtomicLong(0);
 		List<CSVRecord> tmplist = new ArrayList<CSVRecord>();
-<<<<<<< HEAD
 		final CSVRecord[] header = new CSVRecord[1];
 
 		try (CSVParser parser = new CSVParser(fbr, CSVFormat.DEFAULT)) {
-=======
 		try (CSVParser parser = new CSVParser(fbr, format)) {
->>>>>>> 80a3557d
 			parser.spliterator().forEachRemaining(e -> {
 				if (currentBlock.get() < blocksize) {
 					if (e.getRecordNumber() <= sortOptions.getNumHeader()) {
@@ -185,11 +156,7 @@
 					}
 				} else {
 					try {
-<<<<<<< HEAD
 						files.add(sortAndSave(tmplist, tmpdirectory, sortOptions, header[0]));
-=======
-						files.add(sortAndSave(tmplist, cmp, cs, tmpdirectory, distinct, format));
->>>>>>> 80a3557d
 					} catch (IOException e1) {
 						LOG.log(Level.WARNING,String.format("Error during the sort in batch"),e1);
 					}
@@ -200,35 +167,20 @@
 			});
 		}
 		if (!tmplist.isEmpty()) {
-<<<<<<< HEAD
 			files.add(sortAndSave(tmplist, tmpdirectory, sortOptions, header[0]));
-=======
-			files.add(sortAndSave(tmplist, cmp, cs, tmpdirectory, distinct, format));
->>>>>>> 80a3557d
 		}
 
 		return files;
 	}
 
-<<<<<<< HEAD
 	public static File sortAndSave(List<CSVRecord> tmplist, File tmpdirectory, final CsvSortOptions sortOptions, final CSVRecord header) throws IOException {
 		Collections.sort(tmplist, sortOptions.getComparator());
-=======
-	public static File sortAndSave(List<CSVRecord> tmplist, Comparator<CSVRecord> cmp, Charset cs, File tmpdirectory,
-			boolean distinct, CSVFormat format) throws IOException {
-		Collections.sort(tmplist, cmp);
->>>>>>> 80a3557d
 		File newtmpfile = File.createTempFile("sortInBatch", "flatfile", tmpdirectory);
 		newtmpfile.deleteOnExit();
 
 		CSVRecord lastLine = null;
-<<<<<<< HEAD
 		try (Writer writer = new OutputStreamWriter(new FileOutputStream(newtmpfile), sortOptions.getCharset());
 			 CSVPrinter printer = new CSVPrinter(new BufferedWriter(writer), CSVFormat.DEFAULT);
-=======
-		try (Writer writer = new OutputStreamWriter(new FileOutputStream(newtmpfile), cs);
-			 CSVPrinter printer = new CSVPrinter(new BufferedWriter(writer), format);
->>>>>>> 80a3557d
 		){
 			if (!sortOptions.isSkipHeader() && (header != null)){
 				printer.printRecord(header);
@@ -260,17 +212,9 @@
 		return true;
 	}
 
-<<<<<<< HEAD
 	public static List<File> sortInBatch(File file, File tmpdirectory, final CsvSortOptions sortOptions) throws IOException {
 		try(BufferedReader fbr = new BufferedReader(new InputStreamReader(new FileInputStream(file), sortOptions.getCharset()))){
 			return sortInBatch(fbr, tmpdirectory, sortOptions);
-=======
-	public static List<File> sortInBatch(File file, Comparator<CSVRecord> cmp, int maxtmpfiles, Charset cs,
-			File tmpdirectory, boolean distinct, int numHeader, CSVFormat format) throws IOException {
-		try(BufferedReader fbr = new BufferedReader(new InputStreamReader(new FileInputStream(file), cs))){
-			return sortInBatch(fbr, file.length(), cmp, maxtmpfiles, estimateAvailableMemory(), cs, tmpdirectory, distinct,
-					numHeader, format);
->>>>>>> 80a3557d
 		}
 	}
 
